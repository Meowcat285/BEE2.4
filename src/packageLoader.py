--- conflicted
+++ resolved
@@ -195,32 +195,6 @@
                     object_.add_over(override)
                 data[obj_type].append(object_)
                 loader.step("OBJ")
-<<<<<<< HEAD
-=======
-        if load_res:
-            print('Extracting Resources...')
-            for zip_file in zips:
-                for path in zip_names(zip_file):
-                    loc = os.path.normcase(path)
-                    if loc.startswith("resources"):
-                        loader.step("RES")
-                        zip_file.extract(path, path="../cache/")
-
-            shutil.rmtree('../images/cache', ignore_errors=True)
-            shutil.rmtree('../inst_cache/', ignore_errors=True)
-            shutil.rmtree('../source_cache/', ignore_errors=True)
-
-            if os.path.isdir("../cache/resources/bee2"):
-                shutil.move("../cache/resources/bee2", "../images/cache")
-            if os.path.isdir("../cache/resources/instances"):
-                shutil.move("../cache/resources/instances", "../inst_cache/")
-            for file_type in ("materials", "models", "sound", "scripts"):
-                if os.path.isdir("../cache/resources/" + file_type):
-                    shutil.move(
-                        "../cache/resources/" + file_type,
-                        "../source_cache/" + file_type,
-                    )
->>>>>>> 5b69f3ad
 
         shutil.rmtree('../cache/', ignore_errors=True)
         img_loc = os.path.join('resources', 'bee2')
